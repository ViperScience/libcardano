<img 
    style="display: block; 
           margin-left: auto;
           margin-right: auto;
           width: 60%;"
    src="docs/img/logo.png" 
    alt="libcardano logo">
</img>

# libcardano

A high-performance Software Development Kit (SDK) for the Cardano Blockchain written in modern C++.

## Basic Usage

Libcardano is designed to be a simple plugin for C++ applications to include Cardano blockchain functionality. In your C++ code simply add `#include <cardano/cardano.hpp>` and then use library objects and methods under the `cardano` namespace. Finally, link against libcardano during build. If built and installed properly using the provided CMake configuration, libcardano may be included in your own CMake projects via `find_package(Cardano)`.

## Building from Source

The libcardano library currently relies on functionality provided in submodules. Prior to building, you must clone the repository including the submodules.

    git clone --recurse-submodules -j8 https://gitlab.com/viperscience/libcardano.git

A CMake build file is included which simplifies the compilation, test, and install process.

    cd libcardano
    mkdir build && cd build \
    cmake -DCMAKE_BUILD_TYPE=Release ..
    make -j 8
    make test
    make install

A Docker build option is also provided.

    docker build -t libcardano:latest .

### Submodule Dependencies
Libcardano relies on functionality from the following dependencies, which are included as git submodules. 

* [Libcppbor](https://gitlab.com/viperscience/libcppbor): A modern C++ CBOR parser and generator.
* [Viper25519](https://gitlab.com/viperscience/viper25519): A modern C++ toolkit for ECDSA signatures and secret/public key operations on elliptic curve 25519.

### External Dependencies
Libcardano links with the following external dependencies. 

* [Botan-3](https://botan.randombit.net/)

The provided Docker file demonstrates how to build and install the required dependencies and Cmake find scripts are also provided.

### Testing Dependencies
Libcardano uses Catch2 for structuring unit tests.

* [Catch2](https://github.com/catchorg/Catch2): A unit testing framework for C++.

## Features

<<<<<<< HEAD
#### Addresses

Supports encoding and decoding [Bech32](https://github.com/bitcoin/bips/blob/master/bip-0173.mediawiki) (Shelley-era) and [Base58](https://tools.ietf.org/id/draft-msporny-base58-01.html) (Byron-era) Cardano addresses to and from raw Base16 (hex) format. [CIP19](https://cips.cardano.org/cips/cip19/) provides a detailed explanation of Cardano encodings.

#### Wallets
- [x] BIP-39 Mnemonic Seed Phases
- [x] BIP-32 HD Wallets

#### Transactions
- [x] Basic ADA only transactions

#### Stake Pools
- [x] Cold keys
- [ ] VRF keys
- [ ] KES keys
- [ ] Operational Certificates
=======
- Simple API exposing Cardano functionality and data types
    - Byron and Shelley Addresses
    - HD Wallets
    - BIP-39 Mnemonic seed phrase generation (supporting all language lists)
    - Stake pool keys and certificates
    - Transactions
    - Other ledger data structures e.g., certificates and block headers
- Encodings: Base16, Base58, Bech32
- Object serialization and de-serialization in CBOR formats
- C++20
>>>>>>> fa6a3955
<|MERGE_RESOLUTION|>--- conflicted
+++ resolved
@@ -54,24 +54,6 @@
 
 ## Features
 
-<<<<<<< HEAD
-#### Addresses
-
-Supports encoding and decoding [Bech32](https://github.com/bitcoin/bips/blob/master/bip-0173.mediawiki) (Shelley-era) and [Base58](https://tools.ietf.org/id/draft-msporny-base58-01.html) (Byron-era) Cardano addresses to and from raw Base16 (hex) format. [CIP19](https://cips.cardano.org/cips/cip19/) provides a detailed explanation of Cardano encodings.
-
-#### Wallets
-- [x] BIP-39 Mnemonic Seed Phases
-- [x] BIP-32 HD Wallets
-
-#### Transactions
-- [x] Basic ADA only transactions
-
-#### Stake Pools
-- [x] Cold keys
-- [ ] VRF keys
-- [ ] KES keys
-- [ ] Operational Certificates
-=======
 - Simple API exposing Cardano functionality and data types
     - Byron and Shelley Addresses
     - HD Wallets
@@ -81,5 +63,4 @@
     - Other ledger data structures e.g., certificates and block headers
 - Encodings: Base16, Base58, Bech32
 - Object serialization and de-serialization in CBOR formats
-- C++20
->>>>>>> fa6a3955
+- C++20